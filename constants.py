"""
    Declaration of constants
    Do not modify unless you are absolutely sure what you are doing.
"""

' PHYSICAL CONSTANTS '

lat_heat_melting = 3.34e5               # latent heat for melting [J kg-1]
lat_heat_vaporize = 2.5e6               # latent heat for vaporization [J kg-1]
lat_heat_sublimation = 2.834e6          # latent heat for sublimation [J kg-1]
spec_heat_air = 1004.67                 # specific heat of air [J kg-1 K-1]
spec_heat_ice = 2050.00                 # specific heat of ice [J Kg-1 K-1]
sigma = 5.67e-8                         # Stefan-Bolzmann constant [W m-2 K-4]
surface_emission_coeff = 0.97           # surface emision coefficient [-]
gravity_acceleration = 9.81             # acceleration of gravity (Braithwaite 1995) [m s-1]

snow_ice_threshold = 900.0              # pore close of density [kg m^(-3)]
threshold_for_snowheight = 800.0        # density threshold when layer is classified as snow
ice_density = 917.                      # density of ice [kg m^(-3)]

zero_temperature = 273.16               # Kelvin [K]
water_density = 1000.0                  # density of water [kg m^(-3)]
liquid_water_fraction = 0.05            # irreducible water content of a snow layer;
                                        #  fraction of total mass of the layer [%/100]
percolation_velocity = 0.0006            # percolation velocity for unsaturated layers [m s-1] (0.06 cm s-1)
                                        # how does it change with density?
                                        # Martinec, J.: Meltwater percolation through an alpine snowpack, Avalanche
                                        # Formation, Movement and Effects, Proceedings of the Davos Symposium, 162, 1987.

albedo_firn = 0.55                      # albedo of firn [-] (Moelg etal. 2012, TC)
albedo_fresh_snow = 0.90                # albedo of fresh snow [-] (Moelg etal. 2012, TC)
albedo_ice = 0.3                        # albedo of ice [-] (Moelg etal. 2012, TC)
albedo_mod_snow_aging = 22               # effect of ageing on snow albedo [days] (Moelg etal. 2012, TC)
albedo_mod_snow_depth = 2               # effect of snow depth on albedo [cm] (Moelg etal. 2012, TC)
roughness_fresh_snow = 0.24             # surface roughness length for fresh snow [mm] (Moelg etal. 2012, TC)
roughness_ice = 1.7                     # surface roughness length for ice [mm] (Moelg etal. 2012, TC)
roughness_firn = 4.0                    # surface roughness length for aged snow [mm] (Moelg etal. 2012, TC)

density_fresh_snow = 100.               # density of freshly fallen snow [kg m-3]

' MODEL CONSTANTS '

<<<<<<< HEAD
minimum_snow_height = 0.01              # minimum height of last snowlayer on glacier

initial_snowheight = 0.1
initial_snow_layer_heights = 0.1        # Initial snow layer heights
initial_glacier_layer_heights = 1.0     # Initial glacier layer heights
initial_glacier_height = 20.0           # total domain height (snow+glacier)

initial_top_density_snowpack = 400.
initial_botton_density_snowpack = 600.
=======
initial_snowheight = 0.0
initial_snow_layer_heights = 0.01       # Initial snow layer heights
initial_glacier_layer_heights = 1       # Initial glacier layer heights
initial_glacier_height = 5.0            # total domain height (snow+glacier)
>>>>>>> 2d0ba456
<|MERGE_RESOLUTION|>--- conflicted
+++ resolved
@@ -40,7 +40,6 @@
 
 ' MODEL CONSTANTS '
 
-<<<<<<< HEAD
 minimum_snow_height = 0.01              # minimum height of last snowlayer on glacier
 
 initial_snowheight = 0.1
@@ -48,11 +47,6 @@
 initial_glacier_layer_heights = 1.0     # Initial glacier layer heights
 initial_glacier_height = 20.0           # total domain height (snow+glacier)
 
+
 initial_top_density_snowpack = 400.
-initial_botton_density_snowpack = 600.
-=======
-initial_snowheight = 0.0
-initial_snow_layer_heights = 0.01       # Initial snow layer heights
-initial_glacier_layer_heights = 1       # Initial glacier layer heights
-initial_glacier_height = 5.0            # total domain height (snow+glacier)
->>>>>>> 2d0ba456
+initial_botton_density_snowpack = 600.