--- conflicted
+++ resolved
@@ -81,38 +81,23 @@
             res = SimpleNamespace(**{'x':min(np.array([zero_temperature]),res),'fun':None})
 
         except (RuntimeError,ValueError):
-<<<<<<< HEAD
-            #Workaround for non-convergence and unboundedness
-            res = minimize(eb_optim, GRID.get_node_temperature(0), method='SLSQP',
-                       bounds=((lower_bnd_ts, zero_temperature),),tol=1e-2,
-=======
              #Workaround for non-convergence and unboundedness
              res = minimize(eb_optim, initial_guess, method='SLSQP',
                        bounds=((lower_bnd_ts, upper_bnd_ts),),tol=1e-2,
->>>>>>> 494d73e9
                        args=(GRID, dt, z, z0, T2, rH2, p, SWnet, u2, RAIN, SLOPE, B_Ts, LWin, N))
     else:
         print('Invalid method for minimizing the residual')
 
     # Set surface temperature
-<<<<<<< HEAD
-    residual = res.x[0]
-    GRID.set_node_temperature(0, residual)
-=======
-    surface_temperature = min(zero_temperature, float(res.x))
+    surface_temperature = min(zero_temperature, res.x[0])
     GRID.set_node_temperature(0, surface_temperature)
->>>>>>> 494d73e9
  
     (Li, Lo, H, L, B, Qrr, rho, Lv, MOL, Cs_t, Cs_q, q0, q2) = eb_fluxes(GRID, surface_temperature, dt, 
                                                              z, z0, T2, rH2, p, u2, RAIN, SLOPE, 
                                                              B_Ts, LWin, N,)
      
     # Consistency check
-<<<<<<< HEAD
-    if (residual>zero_temperature) or (residual<lower_bnd_ts):
-=======
     if (surface_temperature > zero_temperature) or (surface_temperature < lower_bnd_ts):
->>>>>>> 494d73e9
         print('Surface temperature is outside bounds:',GRID.get_node_temperature(0))
 
     # Return fluxes
