import numpy as np
from numba import njit


@njit
<<<<<<< HEAD
def solveHeatEquation(GRID, dt: int):
    """Solves the heat equation over a non-uniform grid.

    Args:
        GRID: Grid object
        dt: Integration time, [s].
=======
def solveHeatEquation(GRID, dt):
    """Solve the heat equation on a non-uniform grid.

    Args:
        GRID (Grid): Glacier data structure.
        dt (int): Integration time [s].
>>>>>>> b637f6bd
    """

    # Define index arrays
    nl = GRID.get_number_layers()  # number of layers
    nl_1 = nl - 1
    nl_2 = nl - 2
    k = np.arange(1, nl_1)  # center points
    kl = np.arange(2, nl)  # lower points
    ku = np.arange(0, nl_2)  # upper points

    # Get grid spacing
    hlayers = np.asarray(GRID.get_height())  # Get layer heights
    diff = np.divide(np.add(hlayers[0:nl_1], hlayers[1:nl]), 2.0)
    hk = diff[0:nl_2]  # between z-1 and z
    hk1 = diff[1:nl_1]  # between z and z+1

    # Get thermal diffusivity [m2 s-1]
    K = np.asarray(GRID.get_thermal_diffusivity())
    Kl = (K[1:nl_1] + K[2:nl]) / 2.0
    Ku = (K[0:nl_2] + K[1:nl_1]) / 2.0

    T = np.array(GRID.get_temperature())  # Get temperature array from grid

    stab_t = 0.0
    c_stab = 0.8
    dt_stab = c_stab * (min(min(hk**2 / Ku), min(hk1**2 / Kl)) / 2)

    while stab_t < dt:
        dt_use = min(dt_stab, dt - stab_t)
        stab_t = stab_t + dt_use

        # Update the temperatures
        T[k] = T[k] + (
            (Kl * dt_use * (T[kl] - T[k]) / (hk1))
            - (Ku * dt_use * (T[k] - T[ku]) / (hk))
        ) / (0.5 * (hk + hk1))

    GRID.set_temperature(T)  # Write results to GRID<|MERGE_RESOLUTION|>--- conflicted
+++ resolved
@@ -3,21 +3,12 @@
 
 
 @njit
-<<<<<<< HEAD
-def solveHeatEquation(GRID, dt: int):
-    """Solves the heat equation over a non-uniform grid.
-
-    Args:
-        GRID: Grid object
-        dt: Integration time, [s].
-=======
 def solveHeatEquation(GRID, dt):
     """Solve the heat equation on a non-uniform grid.
 
     Args:
         GRID (Grid): Glacier data structure.
         dt (int): Integration time [s].
->>>>>>> b637f6bd
     """
 
     # Define index arrays
